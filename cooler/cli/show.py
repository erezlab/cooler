# -*- coding: utf-8 -*-
from __future__ import division, print_function
import sys

import numpy as np
import h5py

import click
from . import cli
from ..api import Cooler
from .. import util

def _str_to_num(string):
    if string is None:
        return string
    else:
        return float(string)


@cli.command()
@click.argument(
    "cooler_file",
    metavar="COOLER_PATH")
@click.argument(
    "range",
    type=str)
@click.option(
    "--range2", "-r2",
    type=str,
    help="The coordinates of a genomic region shown along the column dimension. "
         "If omitted, the column range is the same as the row range. "
         "Use to display asymmetric matrices or trans interactions.")
@click.option(
    "--balanced", "-b",
    is_flag=True,
    default=False,
    help="Show the balanced contact matrix. "
         "If not provided, display the unbalanced counts.")
@click.option(
    "--out", "-o",
    help="Save the image of the contact matrix to a file. "
         "If not specified, the matrix is displayed in an interactive window. "
         "The figure format is deduced from the extension of the file, "
         "the supported formats are png, jpg, svg, pdf, ps and eps.")
@click.option(
    "--dpi",
    type=int,
    help="The DPI of the figure, if saving to a file")
@click.option('--scale', '-s',
    type=click.Choice(['linear', 'log2', 'log10']),
    help="Scale transformation of the colormap: linear, log2 or log10. "
         "Default is log10.",
    default='log10')
@click.option(
    "--force", "-f",
    is_flag=True,
    default=False,
    help="Force display very large matrices (>=10^8 pixels). "
         "Use at your own risk as it may cause performance issues.")
@click.option(
    "--zmin",
    type=float,
    help="The minimal value of the color scale. Units must match those of the colormap scale. "
         "To provide a negative value use a equal sign and quotes, e.g. -zmin='-0.5'")
@click.option(
    "--zmax",
    type=float,
    help="The maximal value of the color scale. Units must match those of the colormap scale. "
         "To provide a negative value use a equal sign and quotes, e.g. -zmax='-0.5'")
@click.option(
    "--cmap",
    default="YlOrRd",
    help="The colormap used to display the contact matrix. "
         "See the full list at http://matplotlib.org/examples/color/colormaps_reference.html")
def show(cooler_file, range, range2, balanced, out, dpi, scale, force, zmin, zmax, cmap):
    """
    Display a contact matrix.
    Display a region of a contact matrix stored in a COOL file.

    COOLER_PATH : Path to a COOL file

    RANGE : The coordinates of the genomic region to display, in UCSC notation.
    Example: chr1:10,000,000-11,000,000

    """
    try:
        import matplotlib as mpl
        if out is not None:
            mpl.use('Agg')
        import matplotlib.pyplot as plt
        import matplotlib.ticker
    except ImportError:
        print("Install matplotlib to use cooler show", file=sys.stderr)
        sys.exit(1)

    MAX_MATRIX_SIZE_FILE = int(1e8)
    MAX_MATRIX_SIZE_INTERACTIVE = int(1e7)
    c = Cooler(cooler_file)

    range_rows = range
    range_cols = range_rows if range2 is None else range2

    chrm_row, lo_row, hi_row = util.parse_region_string(range_rows)
    chrm_col, lo_col, hi_col = util.parse_region_string(range_cols)

    chrm_row_len = c.chroms()[:].set_index('name')['length'][chrm_row]
    chrm_col_len = c.chroms()[:].set_index('name')['length'][chrm_col]

    def get_matrix_size(range_rows, range_cols):
        nrows = c.extent(range_rows)[1] - c.extent(range_rows)[0]
        ncols = c.extent(range_cols)[1] - c.extent(range_cols)[0]
        return ncols * nrows

    if ((get_matrix_size(range_rows, range_cols) >= MAX_MATRIX_SIZE_FILE) 
        and not force):
        print(
            "The matrix of the selected region is too large. "
            "Try using lower resolution, selecting a smaller region, or use "
            "the '--force' flag to override this safety limit.",
            file=sys.stderr)
        sys.exit(1)

    def load_matrix(c, balanced, range_rows, range_cols, scale):
        mat = (c.matrix(balance=balanced)
                .fetch(range_rows, range_cols)
                .toarray())

        if scale == 'log2':
            mat = np.log2(mat)
        elif scale == 'log10':
            mat = np.log10(mat)

        return mat

    mat = load_matrix(c, balanced, range_rows, range_cols, scale)

    vmin = _str_to_num(zmin)
    vmax = _str_to_num(zmax)

    plt.figure(figsize=(11,10))
    plt.gcf().canvas.set_window_title('Contact matrix'.format())
    plt.title('')
    plt.imshow(
        mat,
        interpolation='none',
        extent=[lo_col, hi_col, hi_row, lo_row],
        vmin=vmin,
        vmax=vmax,
        cmap=cmap)
<<<<<<< HEAD
    plt.ylabel('{} coordinate, Mb'.format(chrm_row))
    plt.xlabel('{} coordinate, Mb'.format(chrm_col))
    plt.gca().get_xaxis().set_major_formatter(
        matplotlib.ticker.FuncFormatter(lambda x, pos: '{:.7}'.format(x/1e6)))
    plt.gca().get_yaxis().set_major_formatter(
        matplotlib.ticker.FuncFormatter(lambda x, pos: '{:.7}'.format(x/1e6)))

    plt.colorbar(label=(
        {'linear' : 'relative contact frequency',
         'log2' : 'log 2 ( relative contact frequency )',
         'log10' : 'log 10 ( relative contact frequency '}[scale]))

    # If plotting into a file, plot and quit
=======
    plt.ylabel('{} coordinate'.format(chrm_row))
    plt.xlabel('{} coordinate'.format(chrm_col))
    cb = plt.colorbar()
    cb.set_label(
        {'linear' : 'relative contact frequency',
         'log2' : 'log 2 ( relative contact frequency )',
         'log10' : 'log 10 ( relative contact frequency '}[scale])
>>>>>>> 2a5755a9
    if out:
        plt.savefig(out, dpi=_str_to_num(dpi))
        sys.exit(0)

    # Otherwise, enter the interactive mode
    # The code is heavily insired by 
    # https://gist.github.com/mdboom/048aa35df685fe694330764894f0e40a
    
    def get_extent(ax):
        xstart, ystart, xdelta, ydelta = ax.viewLim.bounds
        xend = xstart + xdelta
        yend = ystart + ydelta
        return xstart, xend, ystart, yend

    def round_trim_extent(extent, chrm_row_len, chrom_col_len):
        binsize = c.info['bin-size']
        xstart = int(np.floor(extent[0] / binsize) * binsize)
        xend = int(np.ceil(extent[1] / binsize) * binsize)
        ystart = int(np.floor(extent[3] / binsize) * binsize)
        yend = int(np.ceil(extent[2] / binsize) * binsize)
        xstart = max(0, xstart)
        ystart = max(0, ystart)
        # For now, don't let users to request the last bin, b/c its end
        # lies outside of the genome
        xend = min(xend, int(np.floor(chrm_col_len / binsize) * binsize))
        yend = min(yend, int(np.floor(chrm_row_len / binsize) * binsize))

        return (xstart, xend, yend, ystart)

    plotstate = {
        'ax' : plt.gca(),
        'prev_extent' : get_extent(plt.gca())}

    def update_heatmap(event):
        ax = plotstate['ax']
        ax.set_autoscale_on(False)  # Otherwise, infinite loop

        extent = get_extent(ax)
        extent = round_trim_extent(extent, chrm_row_len, chrm_col_len)
        if extent == plotstate['prev_extent']:
            return
        plotstate['prev_extent'] = extent

        #print('move to ', extent)

        new_range_cols = '{}:{}-{}'.format(
            chrm_col, int(extent[0]), int(extent[1]))
        new_range_rows = '{}:{}-{}'.format(
            chrm_row, int(extent[3]), int(extent[2]))

        im = ax.images[-1]

        if get_matrix_size(new_range_rows, new_range_cols) >= MAX_MATRIX_SIZE_INTERACTIVE:
            im.set_data(np.ones(1)[:,None] * np.nan)
            if 'placeholders' not in plotstate:
                box, = plt.plot(
                    [0, chrm_col_len, chrm_col_len, 0, 0, chrm_col_len],
                    [0, chrm_row_len, 0, 0, chrm_row_len, chrm_row_len],
                    c='k',
                    lw=0.5)
                txt = plt.text(0.5, 0.5,
                    'The requested region is too large\n'
                    'to display at this resolution.',
                    horizontalalignment='center',
                    verticalalignment='center',
                    transform = ax.transAxes)
                plotstate['placeholders'] = [box, txt]


        else:
            if 'placeholders' in plotstate:
                while plotstate['placeholders']:
                    plotstate['placeholders'].pop().remove()
                del(plotstate['placeholders'])

            mat = load_matrix(c, balanced, new_range_rows, new_range_cols, scale)
            im.set_data(mat)

        im.set_extent(extent)
        ax.figure.canvas.draw_idle()

    plt.gcf().canvas.mpl_connect('button_release_event', update_heatmap)
    plt.show()<|MERGE_RESOLUTION|>--- conflicted
+++ resolved
@@ -147,21 +147,8 @@
         vmin=vmin,
         vmax=vmax,
         cmap=cmap)
-<<<<<<< HEAD
-    plt.ylabel('{} coordinate, Mb'.format(chrm_row))
-    plt.xlabel('{} coordinate, Mb'.format(chrm_col))
-    plt.gca().get_xaxis().set_major_formatter(
-        matplotlib.ticker.FuncFormatter(lambda x, pos: '{:.7}'.format(x/1e6)))
-    plt.gca().get_yaxis().set_major_formatter(
-        matplotlib.ticker.FuncFormatter(lambda x, pos: '{:.7}'.format(x/1e6)))
-
-    plt.colorbar(label=(
-        {'linear' : 'relative contact frequency',
-         'log2' : 'log 2 ( relative contact frequency )',
-         'log10' : 'log 10 ( relative contact frequency '}[scale]))
 
     # If plotting into a file, plot and quit
-=======
     plt.ylabel('{} coordinate'.format(chrm_row))
     plt.xlabel('{} coordinate'.format(chrm_col))
     cb = plt.colorbar()
@@ -169,7 +156,7 @@
         {'linear' : 'relative contact frequency',
          'log2' : 'log 2 ( relative contact frequency )',
          'log10' : 'log 10 ( relative contact frequency '}[scale])
->>>>>>> 2a5755a9
+    
     if out:
         plt.savefig(out, dpi=_str_to_num(dpi))
         sys.exit(0)
