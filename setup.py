--- conflicted
+++ resolved
@@ -49,11 +49,7 @@
     'click>=6.6',
     'pysam>0.8',
     'biopython',
-<<<<<<< HEAD
-    'pyfaidx',
-=======
     'pyfaidx<0.4.7.1'
->>>>>>> ace61ed6
 ]
 
 
